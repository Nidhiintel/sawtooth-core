--- conflicted
+++ resolved
@@ -216,53 +216,6 @@
         return self.block_store_check(identifier)
 
 
-<<<<<<< HEAD
-=======
-class ChainCommitState(object):
-    """Tracks the set of Batches and Transactions that are committed to a
-    hypothetical chain. This is used to to detect duplicate batches, duplicate
-    transactions, and missing transactions dependencies when evaluating a new
-    chain. This is used to to detect duplicate batches, duplicate transactions,
-    and missing transactions dependencies when evaluating a new chain.
-    """
-
-    def __init__(self, block_store, uncommitted_blocks):
-        self._batch_commit_state = _CommitCache(block_store.has_batch)
-        self._transaction_commit_state = _CommitCache(
-            block_store.has_transaction)
-
-        for block in uncommitted_blocks:
-            self._uncommit_block(block)
-
-    def _uncommit_block(self, block):
-        for batch in block.batches:
-            self._batch_commit_state.uncommit(batch.header_signature)
-
-            for txn in batch.transactions:
-                self._transaction_commit_state.uncommit(txn.header_signature)
-
-    def add_txn(self, txn_id):
-        self._transaction_commit_state.add(txn_id)
-
-    def add_batch(self, batch, add_transactions=True):
-        self._batch_commit_state.add(batch.header_signature)
-        if add_transactions:
-            for txn in batch.transactions:
-                self._transaction_commit_state.add(txn.header_signature)
-
-    def remove_batch(self, batch):
-        self._batch_commit_state.remove(batch.header_signature)
-        for txn in batch.transactions:
-            self._transaction_commit_state.remove(txn.header_signature)
-
-    def has_batch(self, batch_id):
-        return batch_id in self._batch_commit_state
-
-    def has_transaction(self, txn_id):
-        return txn_id in self._transaction_commit_state
-
-
->>>>>>> 9776cc1a
 class TransactionCommitCache(_CommitCache):
     """Tracks the set of Transactions that are committed to a hypothetical
     blockchain. This is used to detect duplicate transactions or missing
